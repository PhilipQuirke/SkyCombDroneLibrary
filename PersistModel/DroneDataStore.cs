--- conflicted
+++ resolved
@@ -1,4 +1,4 @@
-﻿// Copyright SkyComb Limited 2024. All rights reserved.
+// Copyright SkyComb Limited 2025. All rights reserved.
 using OfficeOpenXml;
 using OfficeOpenXml.Drawing.Chart;
 using OfficeOpenXml.Style;
@@ -234,33 +234,6 @@
         }
 
 
-<<<<<<< HEAD
-        // Prepare to add a pivot table on one tab referring to data from another tab.
-        public (ExcelWorksheet? pivotWs, ExcelWorksheet? dataWs, int) PreparePivotArea(string pivotTabName, string pivotName, string dataTabName)
-        {
-            (var dataWs, int lastDataRow) = EndRow(dataTabName);
-
-            (_, var pivotWs) = SelectOrAddWorksheet(pivotTabName);
-            if ((pivotWs != null) && (pivotWs.PivotTables[pivotName] != null))
-                pivotWs.PivotTables.Delete(pivotName);
-
-            return (pivotWs, dataWs, lastDataRow);
-        }
-
-
-        // Enable conditional formatting on a pivot table.
-        public void AddConditionalFormattingToPivotTable(ExcelPivotTable pivotTable)
-        {
-            var worksheetXml = pivotTable.WorkSheet.WorksheetXml;
-            var element = worksheetXml.GetElementsByTagName("conditionalFormatting")[0];
-            if (element == null)
-                return;
-            ((XmlElement)element).SetAttribute("pivot", "1");
-        }
-
-
-=======
->>>>>>> 9a93c8a7
         public void SetAxises(ExcelChart chart, string xformat = "0", string yformat = "0")
         {
             chart.XAxis.MajorGridlines.Width = 1;
